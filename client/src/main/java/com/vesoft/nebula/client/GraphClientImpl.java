/* Copyright (c) 2019 vesoft inc. All rights reserved.
 *
 * This source code is licensed under Apache 2.0 License,
 * attached with Common Clause Condition 1.0, found in the LICENSES directory.
 */

package com.vesoft.nebula.client;

import static com.google.common.base.Preconditions.checkArgument;

import com.facebook.thrift.TException;
import com.facebook.thrift.protocol.TBinaryProtocol;
import com.facebook.thrift.protocol.TProtocol;
import com.facebook.thrift.transport.TSocket;
import com.facebook.thrift.transport.TTransport;
import com.facebook.thrift.transport.TTransportException;
import com.google.common.collect.Lists;
import com.google.common.net.HostAndPort;
import com.google.common.net.InetAddresses;
import com.vesoft.nebula.graph.AuthResponse;
import com.vesoft.nebula.graph.ErrorCode;
import com.vesoft.nebula.graph.ExecutionResponse;
import com.vesoft.nebula.graph.GraphService;

import java.net.Inet6Address;
import java.net.InetAddress;
import java.net.InetSocketAddress;
import java.util.List;
import java.util.Objects;
import java.util.Random;

import org.slf4j.Logger;
import org.slf4j.LoggerFactory;

/**
 * The Java thrift client wrapper.
 */
public class GraphClientImpl implements GraphClient {

    private static final Logger LOGGER = LoggerFactory.getLogger(GraphClientImpl.class.getName());

    private final List<HostAndPort> addresses;
    private final int connectionRetry;
    private final int executionRetry;
    private final int timeout;
    private long sessionId_;
    private TTransport transport = null;
    private GraphService.Client client;

    /**
     * The Constructor of GraphClient.
     *
     * @param addresses       The addresses of graph services.
     * @param timeout         The timeout of RPC request.
     * @param connectionRetry The number of retries when connection failure.
     * @param executionRetry  The number of retries when execution failure.
     */
    public GraphClientImpl(List<HostAndPort> addresses, int timeout, int connectionRetry,
                           int executionRetry) {
        checkArgument(timeout > 0);
        checkArgument(connectionRetry > 0);
        addresses.forEach(address -> {
            String host = address.getHost();
            int port = address.getPort();
            if (!InetAddresses.isInetAddress(host) || (port <= 0 || port >= 65535)) {
                throw new IllegalArgumentException(String.format("%s:%d is not a valid address",
                                                                 host, port));
            }
        });

        this.addresses = addresses;
        this.timeout = timeout;
        this.connectionRetry = connectionRetry;
        this.executionRetry = executionRetry;
    }

    /**
     * The Constructor of GraphClient.
     *
     * @param addresses The addresses of graph services.
     */
    public GraphClientImpl(List<HostAndPort> addresses) {
        this(addresses, DEFAULT_TIMEOUT_MS, DEFAULT_CONNECTION_RETRY_SIZE,
             DEFAULT_EXECUTION_RETRY_SIZE);
    }

    public GraphClientImpl(String host, int port) {
        this(Lists.newArrayList(HostAndPort.fromParts(host, port)), DEFAULT_TIMEOUT_MS,
             DEFAULT_CONNECTION_RETRY_SIZE, DEFAULT_EXECUTION_RETRY_SIZE);
    }

    /**
     * Connect to the Graph Services.
     *
     * @param username The user's name, default is user.
     * @param password The user's password, default is password.
     * @return         The ErrorCode of status, 0 is succeeded.
     */
    @Override
    public int connect(String username, String password) {
        int retry = connectionRetry;
        while (retry-- != 0) {
            Random random = new Random(System.currentTimeMillis());
            int position = random.nextInt(addresses.size());
            HostAndPort address = addresses.get(position);
            transport = new TSocket(address.getHost(), address.getPort(), timeout);
            TProtocol protocol = new TBinaryProtocol(transport);

            try {
                transport.open();
                client = new GraphService.Client(protocol);
                AuthResponse result = client.authenticate(username, password);
                if (result.getError_code() == ErrorCode.E_BAD_USERNAME_PASSWORD) {
                    LOGGER.error("User name or password error");
                    return ErrorCode.E_BAD_USERNAME_PASSWORD;
                }

                if (result.getError_code() != ErrorCode.SUCCEEDED) {
                    LOGGER.error(String.format("Connect address %s failed : %s",
                                 address.toString(), result.getError_msg()));
                } else {
                    sessionId_ = result.getSession_id();
                    return ErrorCode.SUCCEEDED;
                }
            } catch (TTransportException tte) {
                LOGGER.error("Connect failed: " + tte.getMessage());
            } catch (TException te) {
                LOGGER.error("Connect failed: " + te.getMessage());
            }
        }
        return ErrorCode.E_FAIL_TO_CONNECT;
    }

    /**
     * Switch Graph Space
     *
     * @param space The space name
     * @return      The ErrorCode of status, 0 is succeeded.
     */
    public int switchSpace(String space) {
        return execute(String.format("USE %s", space));
    }

    /**
     * Execute the query sentence.
     *
     * @param stmt The query sentence.
     * @return     The ErrorCode of status, 0 is succeeded.
     */
    @Override
    public int execute(String stmt) {
        if (!checkTransportOpened(transport)) {
            return ErrorCode.E_DISCONNECTED;
        }

        int retry = executionRetry;
        while (retry-- > 0) {
            try {
                ExecutionResponse executionResponse = client.execute(sessionId_, stmt);
                if (executionResponse.getError_code() != ErrorCode.SUCCEEDED) {
                    LOGGER.error("execute error: " + executionResponse.getError_msg());
                }
                return executionResponse.getError_code();
            } catch (TException e) {
                LOGGER.error("Thrift rpc call failed: " + e.getMessage());
                return ErrorCode.E_RPC_FAILURE;
            }
        }
        return ErrorCode.E_RPC_FAILURE;
    }

    /**
     * Execute the query sentence which will return a ResultSet.
     *
     * @param stmt The query sentence.
     * @return     The ErrorCode of status, 0 is succeeded.
     */
    @Override
    public ResultSet executeQuery(String stmt) throws ConnectionException,
           NGQLException, TException {
        if (!checkTransportOpened(transport)) {
            LOGGER.error("Thrift rpc call failed");
            throw new ConnectionException();
        }

        ExecutionResponse executionResponse = client.execute(sessionId_, stmt);
        int code = executionResponse.getError_code();
        if (code == ErrorCode.SUCCEEDED) {
            return new ResultSet(executionResponse.getColumn_names(),
                                 executionResponse.getRows());
        } else {
            LOGGER.error("Execute error: " + executionResponse.getError_msg());
            throw new NGQLException(code);
        }
    }

    private boolean checkTransportOpened(TTransport transport) {
        return !Objects.isNull(transport) && transport.isOpen();
    }

    /**
     * Sign out from Graph Services.
     */
    @Override
<<<<<<< HEAD
    public void disconnect() {
=======
    public void close() {
>>>>>>> 79f11ded
        if (!checkTransportOpened(transport)) {
            return;
        }

        try {
            client.signout(sessionId_);
        } catch (TException e) {
            LOGGER.error("Disconnect error: " + e.getMessage());
        } finally {
            transport.close();
        }
    }
}<|MERGE_RESOLUTION|>--- conflicted
+++ resolved
@@ -202,11 +202,7 @@
      * Sign out from Graph Services.
      */
     @Override
-<<<<<<< HEAD
-    public void disconnect() {
-=======
     public void close() {
->>>>>>> 79f11ded
         if (!checkTransportOpened(transport)) {
             return;
         }
